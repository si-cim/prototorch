[bumpversion]
current_version = 0.5.1
commit = True
tag = True
parse = (?P<major>\d+)\.(?P<minor>\d+)\.(?P<patch>\d+)
<<<<<<< HEAD
serialize = 
	{major}.{minor}.{patch}
=======
serialize = {major}.{minor}.{patch}
message = bump: {current_version} → {new_version}
>>>>>>> 74d420a7

[bumpversion:file:setup.py]

[bumpversion:file:./prototorch/__init__.py]

[bumpversion:file:./docs/source/conf.py]<|MERGE_RESOLUTION|>--- conflicted
+++ resolved
@@ -3,13 +3,8 @@
 commit = True
 tag = True
 parse = (?P<major>\d+)\.(?P<minor>\d+)\.(?P<patch>\d+)
-<<<<<<< HEAD
-serialize = 
-	{major}.{minor}.{patch}
-=======
 serialize = {major}.{minor}.{patch}
 message = bump: {current_version} → {new_version}
->>>>>>> 74d420a7
 
 [bumpversion:file:setup.py]
 

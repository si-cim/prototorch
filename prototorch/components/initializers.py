--- conflicted
+++ resolved
@@ -1,8 +1,5 @@
-<<<<<<< HEAD
-=======
 """ProtoTroch Initializers."""
 import warnings
->>>>>>> bc20acd6
 from collections.abc import Iterable
 from itertools import chain
 
@@ -25,8 +22,6 @@
             warnings.warn(wmsg)
             labels = torch.Tensor(labels)
     return data, labels
-
-import torch
 
 
 # Components

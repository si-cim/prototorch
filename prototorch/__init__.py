"""ProtoTorch package."""

<<<<<<< HEAD
# #############################################
# Core Setup
# #############################################
from importlib.metadata import version, PackageNotFoundError

VERSION_FALLBACK = "uninstalled_version"
try:
    __version_core__ = version(__name__)
except PackageNotFoundError:
    __version_core__ = VERSION_FALLBACK
    pass
=======
__version__ = '0.2.0'
>>>>>>> 101b50f4

from prototorch import datasets, functions, modules

__all_core__ = [
    "datasets",
    "functions",
    "modules",
]

# #############################################
# Plugin Loader
# #############################################
import pkgutil
import pkg_resources

__path__ = pkgutil.extend_path(__path__, __name__)


def discover_plugins():
    return {
        entry_point.name: entry_point.load()
        for entry_point in pkg_resources.iter_entry_points("prototorch.plugins")
    }


discovered_plugins = discover_plugins()
locals().update(discovered_plugins)

# Generate combines __version__ and __all__
__version_plugins__ = "\n".join(
    [
        "- " + name + ": v" + plugin.__version__
        for name, plugin in discovered_plugins.items()
    ]
)
if __version_plugins__ != "":
    __version_plugins__ = "\nPlugins: \n" + __version_plugins__

__version__ = "core: v" + __version_core__ + __version_plugins__
__all__ = __all_core__ + list(discovered_plugins.keys())<|MERGE_RESOLUTION|>--- conflicted
+++ resolved
@@ -1,20 +1,9 @@
 """ProtoTorch package."""
 
-<<<<<<< HEAD
 # #############################################
 # Core Setup
 # #############################################
-from importlib.metadata import version, PackageNotFoundError
-
-VERSION_FALLBACK = "uninstalled_version"
-try:
-    __version_core__ = version(__name__)
-except PackageNotFoundError:
-    __version_core__ = VERSION_FALLBACK
-    pass
-=======
-__version__ = '0.2.0'
->>>>>>> 101b50f4
+__version__ = "0.2.0"
 
 from prototorch import datasets, functions, modules
 
@@ -44,14 +33,14 @@
 locals().update(discovered_plugins)
 
 # Generate combines __version__ and __all__
-__version_plugins__ = "\n".join(
+version_plugins = "\n".join(
     [
         "- " + name + ": v" + plugin.__version__
         for name, plugin in discovered_plugins.items()
     ]
 )
-if __version_plugins__ != "":
-    __version_plugins__ = "\nPlugins: \n" + __version_plugins__
+if version_plugins != "":
+    version_plugins = "\nPlugins: \n" + version_plugins
 
-__version__ = "core: v" + __version_core__ + __version_plugins__
+version = "core: v" + __version__ + version_plugins
 __all__ = __all_core__ + list(discovered_plugins.keys())